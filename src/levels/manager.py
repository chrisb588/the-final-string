import pygame
import os
from typing import Dict, List, Optional, Tuple, Any
from .loader import LevelLoader, Level

class TileSprite(pygame.sprite.Sprite):
    """Sprite class for individual tiles that can be layered"""
    
    def __init__(self, tile_data: Dict[str, Any], world_x: int, world_y: int, 
                 tile_surface: pygame.Surface, layer_depth: int):
        super().__init__()
        self.image = tile_surface
        self.rect = pygame.Rect(world_x, world_y, tile_surface.get_width(), tile_surface.get_height())
        self.world_pos = (world_x, world_y)
        self.tile_data = tile_data
        self.layer_depth = layer_depth
        
        # Store original position for camera calculations
        self._original_rect = self.rect.copy()
    
    def update_screen_position(self, camera_x: int, camera_y: int, zoom: float = 1.0):
        """Update sprite position based on camera offset and zoom"""
        # Calculate position relative to camera
        world_x = self._original_rect.x - camera_x
        world_y = self._original_rect.y - camera_y
        
        # Apply zoom scaling
        self.rect.x = int(world_x * zoom)
        self.rect.y = int(world_y * zoom)
        
        # Scale the sprite size if zoomed
        if zoom != 1.0:
            original_size = self._original_rect.size
            new_width = int(original_size[0] * zoom)
            new_height = int(original_size[1] * zoom)
            self.rect.width = new_width
            self.rect.height = new_height
            
            # Scale the image
            if hasattr(self, '_original_image'):
                self.image = pygame.transform.scale(self._original_image, (new_width, new_height))
            else:
                # Store original image for future scaling
                self._original_image = self.image.copy()
                self.image = pygame.transform.scale(self._original_image, (new_width, new_height))
        else:
            # Reset to original size and image
            self.rect.size = self._original_rect.size
            if hasattr(self, '_original_image'):
                self.image = self._original_image.copy()

class LayeredTileRenderer:
    """Enhanced tile renderer using pygame's LayeredUpdates for proper layering"""
    
    def __init__(self, sprite_sheet_path: str = "assets/images/spritesheets"):
        self.sprite_sheet_path = sprite_sheet_path
        self.sprite_sheets = {}
        self.tile_surfaces = {}  # Cache for individual tile surfaces
    
    def load_sprite_sheet(self, filename: str) -> Optional[pygame.Surface]:
        """Load a sprite sheet image"""
        if filename in self.sprite_sheets:
            return self.sprite_sheets[filename]
        
        try:
            path = os.path.join(self.sprite_sheet_path, filename)
            surface = pygame.image.load(path).convert_alpha()
            self.sprite_sheets[filename] = surface
            print(f"Loaded sprite sheet: {filename}")
            return surface
        except pygame.error as e:
            print(f"Error loading sprite sheet {filename}: {e}")
            return None
    
    def get_sprite_sheet_for_level(self, level_name: str) -> str:
        """Get the appropriate sprite sheet filename for a level"""
        if level_name and level_name.startswith("level-"):
            parts = level_name.split("-")
            if len(parts) >= 2:
                level_base = f"{parts[0]}-{parts[1]}"
                return f"{level_base}.png"
        
        return "level-1.png"  # Default fallback
    
    def get_tile_surface(self, tile_id: str, tile_size: int, level_name: str = None) -> Optional[pygame.Surface]:
        """Get a surface for a specific tile ID from the appropriate sprite sheet"""
        sprite_sheet_filename = self.get_sprite_sheet_for_level(level_name)
        cache_key = f"{sprite_sheet_filename}_{tile_id}_{tile_size}"
        
        if cache_key in self.tile_surfaces:
            return self.tile_surfaces[cache_key]
        
        sheet = self.load_sprite_sheet(sprite_sheet_filename)
        if not sheet:
            print(f"Failed to load sprite sheet {sprite_sheet_filename} for tile {tile_id}")
            return None
        
        try:
            tile_id_int = int(tile_id)
            tiles_per_row = sheet.get_width() // tile_size
            
            if tiles_per_row <= 0:
                print(f"Invalid sprite sheet dimensions for {sprite_sheet_filename}")
                return None
            
            tile_x = (tile_id_int % tiles_per_row) * tile_size
            tile_y = (tile_id_int // tiles_per_row) * tile_size
            
            if (tile_x + tile_size <= sheet.get_width() and 
                tile_y + tile_size <= sheet.get_height()):
                
                sprite_tile = pygame.Surface((tile_size, tile_size), pygame.SRCALPHA)
                sprite_tile.blit(sheet, (0, 0), (tile_x, tile_y, tile_size, tile_size))
                
                self.tile_surfaces[cache_key] = sprite_tile
                return sprite_tile
            else:
                print(f"Tile {tile_id} is outside sprite sheet bounds for {sprite_sheet_filename}")
                return None
                
        except (ValueError, TypeError):
            print(f"Non-numeric tile ID: {tile_id}")
            return None
    
    def get_layer_depth(self, layer_name: str) -> int:
        """Get the render depth for a layer (lower numbers render first)"""
        return self.layer_depths.get(layer_name, 50)  # Default middle depth

class Camera:
    """Camera system for following targets and managing viewport (Stardew Valley style)"""
    
    def __init__(self, screen_width: int, screen_height: int):
        self.x = 0
        self.y = 0
        self.screen_width = screen_width
        self.screen_height = screen_height
        self.target_x = 0
        self.target_y = 0
        self.follow_speed = 0.1  # For smooth camera following
        
        # Zoom functionality
        self.zoom = 2.0  # Current zoom level (1.0 = normal, 2.0 = 2x zoom, 0.5 = zoomed out)
        self.min_zoom = 0.25  # Minimum zoom (zoomed out)
        self.max_zoom = 4.0   # Maximum zoom (zoomed in)
        self.zoom_speed = 0.1  # How fast zoom changes
        
        # Camera bounds for keeping player centered (adjusted for zoom)
        self.half_screen_width = screen_width // 2
        self.half_screen_height = screen_height // 2
    
    def update(self, target_x: int, target_y: int, level_width: int, level_height: int, smooth: bool = False):
        """Update camera position to follow target (Stardew Valley style)"""
        # Get effective screen size accounting for zoom
        effective_width, effective_height = self.get_effective_screen_size()
        half_effective_width = effective_width // 2
        half_effective_height = effective_height // 2
        
        # Calculate desired camera position to center the player
        desired_camera_x = target_x - half_effective_width
        desired_camera_y = target_y - half_effective_height
        
        # Calculate camera bounds based on level size
        # If level is smaller than effective screen, center the level
        if level_width <= effective_width:
            # Center the level horizontally
            camera_x = -(effective_width - level_width) // 2
        else:
            # Normal clamping for levels larger than effective screen
            camera_x = max(0, min(desired_camera_x, level_width - effective_width))
        
        if level_height <= effective_height:
            # Center the level vertically
            camera_y = -(effective_height - level_height) // 2
        else:
            # Normal clamping for levels larger than effective screen
            camera_y = max(0, min(desired_camera_y, level_height - effective_height))
        
        if smooth:
            # Smooth camera following
            self.target_x = camera_x
            self.target_y = camera_y
            
            # Interpolate towards target
            self.x += (self.target_x - self.x) * self.follow_speed
            self.y += (self.target_y - self.y) * self.follow_speed
        else:
            # Instant camera following
            self.x = camera_x
            self.y = camera_y
    
    def apply(self, x: int, y: int) -> Tuple[int, int]:
        """Apply camera offset to world coordinates"""
        return (x - int(self.x), y - int(self.y))
    
    def zoom_in(self):
        """Zoom in (increase zoom level)"""
        self.zoom = min(self.max_zoom, self.zoom + self.zoom_speed)
    
    def zoom_out(self):
        """Zoom out (decrease zoom level)"""
        self.zoom = max(self.min_zoom, self.zoom - self.zoom_speed)
    
    def set_zoom(self, zoom_level: float):
        """Set zoom to a specific level"""
        self.zoom = max(self.min_zoom, min(self.max_zoom, zoom_level))
    
    def get_effective_screen_size(self) -> Tuple[int, int]:
        """Get the effective screen size in world coordinates (accounting for zoom)"""
        effective_width = int(self.screen_width / self.zoom)
        effective_height = int(self.screen_height / self.zoom)
        return effective_width, effective_height
    
    def get_visible_rect(self) -> pygame.Rect:
        """Get the visible area rectangle in world coordinates"""
        effective_width, effective_height = self.get_effective_screen_size()
        return pygame.Rect(int(self.x), int(self.y), effective_width, effective_height)

class LayeredLevelManager:
    """Enhanced level manager using LayeredUpdates for proper tile layering"""
    
    def __init__(self, screen: pygame.Surface, sprite_sheet_path: str = "assets/images/spritesheets"):
        self.screen = screen
        self.screen_width = screen.get_width()
        self.screen_height = screen.get_height()
        
        # Initialize subsystems
        self.loader = LevelLoader()
        self.renderer = LayeredTileRenderer(sprite_sheet_path)
        self.camera = Camera(self.screen_width, self.screen_height)
        
        # Layered sprite groups
        self.tile_sprites = pygame.sprite.LayeredUpdates()
        self.visible_sprites = pygame.sprite.Group()  # Sprites currently visible on screen
        
        # Current level state
        self.current_level = None
        self.current_level_name = None
        
        # Level navigation
        self.available_levels = []
        self.current_level_index = 0
        
        # Performance settings
        self.cull_offscreen_sprites = True
        self.sprite_culling_margin = 64  # Extra pixels around screen to keep sprites active
        
        self.refresh_level_list()
    
    def refresh_level_list(self):
        """Refresh the list of available levels"""
        self.available_levels = self.loader.get_available_levels()
        print(f"Found {len(self.available_levels)} levels: {self.available_levels}")
    
    def load_level(self, level_name: str) -> bool:
        """Load a specific level and create sprite layers"""
        level = self.loader.load_level(level_name)
        if not level:
            return False
        
        self.current_level = level
        self.current_level_name = level_name
        
        # Clear existing sprites
        self.tile_sprites.empty()
        self.visible_sprites.empty()
        
        # Create tile sprites for all layers
        self._create_tile_sprites()
        
        # Update level index
        if level_name in self.available_levels:
            self.current_level_index = self.available_levels.index(level_name)
        
        print(f"Level loaded: {level_name} ({level.map_width}x{level.map_height}) - {len(self.tile_sprites)} sprites created")
        print(f"Starting point: {level.get_starting_point()} (pixels), {level.get_starting_point_tiles()} (tiles)")
        return True
    
    def get_level_starting_point(self) -> Tuple[int, int]:
        """Get the starting point for the current level in pixel coordinates"""
        if self.current_level:
            return self.current_level.get_starting_point()
        return (100, 100)  # Default fallback
    
    def get_current_level_path(self) -> Optional[str]:
        """Get the file path of the current level for saving"""
        if self.current_level:
            return self.current_level.level_path
        return None
    
    def _create_tile_sprites(self):
        """Create TileSprite objects for all tiles in all layers"""
        if not self.current_level:
            return
        
        # Process layers in reverse order so first layer in JSON renders last
        # This gives us the exact ordering from your level data
        for layer_index, layer_data in enumerate(reversed(self.current_level.raw_data.get('layers', []))):
            # Use layer index directly as depth - higher index = renders later
            depth = layer_index * 10  # Use larger gaps between layers
            
            # Create sprites for each tile in this layer
            for tile_data in layer_data['tiles']:
                # Skip creating sprites for empty interactables (they shouldn't be visible)
                if (layer_name == "interactables" and 
                    tile_data.get("type") in ["empty", "multi_empty"] and 
                    not tile_data.get("rule")):
                    continue
                
                # Skip tiles without an id (some interactables might not have sprites)
                tile_id = tile_data.get('id')
                if not tile_id:
                    continue
                
                tile_surface = self.renderer.get_tile_surface(
<<<<<<< HEAD
                    tile_id, 
                    self.current_level.tile_size, 
=======
                    tile_data['id'],
                    self.current_level.tile_size,
>>>>>>> bdbe1c5b
                    self.current_level_name
                )
                
                if tile_surface:
                    world_x, world_y = self.current_level.tile_to_pixel(
                        tile_data['x'], tile_data['y']
                    )
                    
                    tile_sprite = TileSprite(
                        tile_data, world_x, world_y, tile_surface, depth
                    )
                    
                    # Add to layered group with layer index as depth
                    self.tile_sprites.add(tile_sprite, layer=depth)
    
    def load_next_level(self) -> bool:
        """Load the next level in the list"""
        if not self.available_levels:
            return False
        
        self.current_level_index = (self.current_level_index + 1) % len(self.available_levels)
        return self.load_level(self.available_levels[self.current_level_index])
    
    def load_previous_level(self) -> bool:
        """Load the previous level in the list"""
        if not self.available_levels:
            return False
        
        self.current_level_index = (self.current_level_index - 1) % len(self.available_levels)
        return self.load_level(self.available_levels[self.current_level_index])
    
    def load_first_level(self) -> bool:
        """Load the first available level"""
        if not self.available_levels:
            return False
        return self.load_level(self.available_levels[0])
    
    def update_camera(self, player_x: int, player_y: int, smooth: bool = False):
        """Update camera position to follow player"""
        if self.current_level:
            level_width, level_height = self.current_level.get_pixel_size()
            self.camera.update(player_x, player_y, level_width, level_height, smooth)
    
    def update(self):
        """Update all sprites and handle culling"""
        if not self.current_level:
            return
        
        # Update sprite positions based on camera
        camera_x, camera_y = int(self.camera.x), int(self.camera.y)
        zoom = self.camera.zoom
        
        # Clear visible sprites group
        self.visible_sprites.empty()
        
        if self.cull_offscreen_sprites:
            # Only update sprites that are potentially visible (accounting for zoom)
            effective_width, effective_height = self.camera.get_effective_screen_size()
            visible_rect = pygame.Rect(
                camera_x - self.sprite_culling_margin,
                camera_y - self.sprite_culling_margin,
                effective_width + 2 * self.sprite_culling_margin,
                effective_height + 2 * self.sprite_culling_margin
            )
            
            for sprite in self.tile_sprites:
                if sprite._original_rect.colliderect(visible_rect):
                    sprite.update_screen_position(camera_x, camera_y, zoom)
                    self.visible_sprites.add(sprite)
        else:
            # Update all sprites
            for sprite in self.tile_sprites:
                sprite.update_screen_position(camera_x, camera_y, zoom)
                self.visible_sprites.add(sprite)
    
    def render_level(self, debug_info: bool = False):
        """Render the current level using layered sprites"""
        if not self.current_level:
            return
        
        # Update sprites first
        self.update()
        
        # Render visible sprites in layer order
        if self.cull_offscreen_sprites:
            # Only draw visible sprites
            screen_rect = pygame.Rect(0, 0, self.screen_width, self.screen_height)
            visible_on_screen = [s for s in self.visible_sprites if s.rect.colliderect(screen_rect)]
            
            # Sort by layer depth for proper rendering order
            visible_on_screen.sort(key=lambda s: self.tile_sprites.get_layer_of_sprite(s))
            
            for sprite in visible_on_screen:
                self.screen.blit(sprite.image, sprite.rect)
        else:
            # Use LayeredUpdates built-in drawing (automatically handles layer order)
            on_screen_sprites = [s for s in self.visible_sprites 
                               if s.rect.colliderect(pygame.Rect(0, 0, self.screen_width, self.screen_height))]
            
            for sprite in on_screen_sprites:
                self.screen.blit(sprite.image, sprite.rect)
        
        # Debug information
        if debug_info:
            self._render_debug_info()
    
    def _render_debug_info(self):
        """Render debug information overlay"""
        if not self.current_level:
            return
        
        font = pygame.font.Font(None, 24)
        debug_texts = [
            f"Level: {self.current_level_name}",
            f"Total Sprites: {len(self.tile_sprites)}",
            f"Visible Sprites: {len(self.visible_sprites)}",
            f"Camera: ({int(self.camera.x)}, {int(self.camera.y)})",
            f"Zoom: {self.camera.zoom:.2f}x",
            f"Layers: {len(self.current_level.layers)}"
        ]
        
        y_offset = 10
        for text in debug_texts:
            surface = font.render(text, True, (255, 255, 255))
            # Add black outline for better visibility
            outline_surface = font.render(text, True, (0, 0, 0))
            self.screen.blit(outline_surface, (11, y_offset + 1))
            self.screen.blit(surface, (10, y_offset))
            y_offset += 25
    
    def check_collision(self, x: int, y: int) -> bool:
        """Check if there's a collision at world coordinates"""
        if not self.current_level:
            return False
        
        tile_x, tile_y = self.current_level.pixel_to_tile(x, y)
        return self.current_level.is_collision_at(tile_x, tile_y)
    
    def get_sprites_at_position(self, world_x: int, world_y: int) -> List[TileSprite]:
        """Get all tile sprites at a world position"""
        sprites_at_pos = []
        point = pygame.math.Vector2(world_x, world_y)
        
        for sprite in self.tile_sprites:
            if sprite._original_rect.collidepoint(point):
                sprites_at_pos.append(sprite)
        
        # Sort by layer depth (background to foreground)
        sprites_at_pos.sort(key=lambda s: self.tile_sprites.get_layer_of_sprite(s))
        return sprites_at_pos
    
    def get_level_info(self) -> Dict[str, Any]:
        """Get information about the current level"""
        if not self.current_level:
            return {}
        
        return {
            'name': self.current_level_name,
            'width': self.current_level.map_width,
            'height': self.current_level.map_height,
            'tile_size': self.current_level.tile_size,
            'pixel_size': self.current_level.get_pixel_size(),
            'layers': list(self.current_level.layers.keys()),
            'collision_layers': [layer.name for layer in self.current_level.get_collision_layers()],
            'total_sprites': len(self.tile_sprites),
            'visible_sprites': len(self.visible_sprites)
        }
    
    def set_layer_depths(self, depth_mapping: Dict[str, int]):
        """Update layer depth mapping and recreate sprites"""
        self.renderer.layer_depths.update(depth_mapping)
        if self.current_level:
            # Recreate sprites with new depths
            self._create_tile_sprites()
    
    def toggle_layer_visibility(self, layer_name: str, visible: bool):
        """Show or hide a specific layer"""
        layer_depth = self.renderer.get_layer_depth(layer_name)
        
        if visible:
            # Make layer visible by setting normal depth
            for sprite in self.tile_sprites:
                if (hasattr(sprite, 'tile_data') and 
                    sprite.layer_depth == layer_depth):
                    self.tile_sprites.change_layer(sprite, layer_depth)
        else:
            # Hide layer by moving to a very high depth or removing
            sprites_to_remove = []
            for sprite in self.tile_sprites:
                if (hasattr(sprite, 'tile_data') and 
                    sprite.layer_depth == layer_depth):
                    sprites_to_remove.append(sprite)
            
            for sprite in sprites_to_remove:
                self.tile_sprites.remove(sprite)<|MERGE_RESOLUTION|>--- conflicted
+++ resolved
@@ -298,6 +298,9 @@
             # Use layer index directly as depth - higher index = renders later
             depth = layer_index * 10  # Use larger gaps between layers
             
+            # Get layer name for filtering
+            layer_name = layer_data.get('name', '')
+            
             # Create sprites for each tile in this layer
             for tile_data in layer_data['tiles']:
                 # Skip creating sprites for empty interactables (they shouldn't be visible)
@@ -312,13 +315,8 @@
                     continue
                 
                 tile_surface = self.renderer.get_tile_surface(
-<<<<<<< HEAD
                     tile_id, 
                     self.current_level.tile_size, 
-=======
-                    tile_data['id'],
-                    self.current_level.tile_size,
->>>>>>> bdbe1c5b
                     self.current_level_name
                 )
                 
