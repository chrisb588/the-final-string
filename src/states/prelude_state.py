--- conflicted
+++ resolved
@@ -1,32 +1,3 @@
-<<<<<<< HEAD
-import pygame
-
-class PreludeState:
-    def __init__(self):
-        self.is_active = False
-    
-    def enter(self):
-        self.is_active = True
-        print("Entering prelude state...")  # Debug message
-    
-    def exit(self):
-        self.is_active = False
-    
-    def handle_event(self, event):
-        if event.type == pygame.KEYDOWN:
-            if event.key == pygame.K_ESCAPE:
-                return 'menu'  # Allow returning to menu with ESC
-        return None
-    
-    def update(self):
-        # Update prelude state logic
-        pass
-    
-    def render(self):
-        # Render prelude state (placeholder)
-        screen = pygame.display.get_surface()
-        screen.fill((0, 0, 0))  # Black background
-=======
 from dotenv import load_dotenv
 import os
 import sys
@@ -194,5 +165,4 @@
         pygame.display.flip()
             
         # Display the surface
-        pygame.display.flip()
->>>>>>> 21fd9689
+        pygame.display.flip()