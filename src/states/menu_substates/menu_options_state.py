from dotenv import load_dotenv
import os
import sys

# Load environment variables first
load_dotenv()

# Add the path to sys.path so Python can find modules
pythonpath = os.environ.get('PYTHONPATH')
if pythonpath and pythonpath not in sys.path:
    sys.path.insert(0, pythonpath)

from .base_menu_state import BaseMenuState
from constants import *
import pygame

class MenuOptionsState(BaseMenuState):
    def __init__(self, screen, terminal):
        super().__init__(screen, terminal)
        self.selected_item = 0
        
    def handle_event(self, event):
        if event.type == pygame.KEYDOWN:
            if event.key in (pygame.K_UP, pygame.K_w):
                if self.selected_item > 0:  # Only move if not at top
                    self.selected_item -= 1
                    self._update_menu_items()
            elif event.key in (pygame.K_DOWN, pygame.K_s):
                if self.selected_item < len(MENU_ITEMS) - 1:  # Only move if not at bottom
                    self.selected_item += 1
                    self._update_menu_items()
            elif event.key == pygame.K_RETURN:
                return self._handle_selection()
        return None
    
    def enter(self):
        """Display all menu text at once in terminal style"""
        self.terminal.clear()
        
        # Add ALL loading stages
        for stage in LOADING_STAGES:
            self.terminal.add_line(stage[0], animate_dots=False)
            
        # Add title with yellow color for "The Final String"
        self.terminal.add_line("")
        self.terminal.add_line(TITLE, color={
            "The Final String:": TERMINAL_YELLOW
        })
        self.terminal.add_line("")
            
        self.terminal.add_line("Created by: " + ", ".join(CREATORS))
        self.terminal.add_line("")
        
        # Add menu items
        for i, item in enumerate(MENU_ITEMS):
            prefix = "> " if i == self.selected_item else "  "
            color = TERMINAL_YELLOW if i == self.selected_item else TERMINAL_GREEN
            self.terminal.add_line(prefix + item, color=color)
            
        self.terminal.add_line("")
        self.terminal.add_line(CONTROLS_TEXT)
    
    def _update_menu_items(self):
        """Update menu items to show current selection"""
        # Find where menu items start by looking for the first menu item
        menu_start = 0
        for i, line in enumerate(self.terminal.lines):
            if line["text"].strip() in MENU_ITEMS or line["text"].strip()[2:] in MENU_ITEMS:
                menu_start = i
                break
                
        # Update menu items
        for i, item in enumerate(MENU_ITEMS):
            if menu_start + i < len(self.terminal.lines):
                prefix = "> " if i == self.selected_item else "  "
                color = TERMINAL_YELLOW if i == self.selected_item else TERMINAL_GREEN
                self.terminal.lines[menu_start + i]["text"] = prefix + item
                self.terminal.lines[menu_start + i]["color"] = color
        
    def _handle_selection(self):
        selection = MENU_ITEMS[self.selected_item]
        if selection == "Play":
            # Clear terminal and show transition message
            self.terminal.clear()
            self.terminal.add_line("Entering The Final String", color={
                "The Final String": TERMINAL_YELLOW
            }, animate_dots=True)
            self.transition_start = pygame.time.get_ticks()
            self.transitioning = True
            return None  # Don't transition immediately
        elif selection == "How To Play":
            return STATE_MENU_HOW_TO_PLAY
        elif selection == "Settings":
            return STATE_MENU_SETTINGS
        elif selection == "Credits":
            return STATE_MENU_CREDITS
        elif selection == "Exit":
            pygame.quit()
            exit()
            
    def render(self):
<<<<<<< HEAD
        self.screen.fill(BG_COLOR)
        self.terminal.render(self.screen, (20, SCREEN_HEIGHT - 50))
        # self.crt_filter.render(self.screen)
        # pygame.display.flip()
=======
        self.surface.fill(BG_COLOR)
        self.terminal.render(self.surface, (20, SCREEN_HEIGHT - 50))
        self.crt_filter.render(self.surface)
        pygame.display.flip()

    def update(self):
        super().update()
        if hasattr(self, 'transitioning') and self.transitioning:
            current_time = pygame.time.get_ticks()
            if current_time - self.transition_start > 5000:  # 5 seconds
                self.transitioning = False
                return STATE_PRELUDE
        return None
>>>>>>> 21fd9689
<|MERGE_RESOLUTION|>--- conflicted
+++ resolved
@@ -99,23 +99,7 @@
             exit()
             
     def render(self):
-<<<<<<< HEAD
         self.screen.fill(BG_COLOR)
         self.terminal.render(self.screen, (20, SCREEN_HEIGHT - 50))
         # self.crt_filter.render(self.screen)
-        # pygame.display.flip()
-=======
-        self.surface.fill(BG_COLOR)
-        self.terminal.render(self.surface, (20, SCREEN_HEIGHT - 50))
-        self.crt_filter.render(self.surface)
-        pygame.display.flip()
-
-    def update(self):
-        super().update()
-        if hasattr(self, 'transitioning') and self.transitioning:
-            current_time = pygame.time.get_ticks()
-            if current_time - self.transition_start > 5000:  # 5 seconds
-                self.transitioning = False
-                return STATE_PRELUDE
-        return None
->>>>>>> 21fd9689
+        # pygame.display.flip()